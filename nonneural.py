#!/usr/bin/env python3
"""
Non-neural baseline system for the SIGMORPHON 2020 Shared Task 0.
Author: Mans Hulden
Modified by: Tiago Pimentel
Modified by: Jordan Kodner
Modified by: Omer Goldman
Last Update: 22/03/2021
"""

import sys, os, getopt, re
from functools import wraps
from glob import glob


def hamming(s,t):
    """
    Arguments:
        s,t -- two strings to calculate hamming distance for
    
    Returns:
        Hamming distance between input strings (int)
    """

    return sum(1 for x,y in zip(s,t) if x != y)


def halign(s,t):
    """
    Arguments:
        s,t -- strings to align by hamming distance
    
    Returns:
        Newly aligned strings with leading and trailing _ characters added as needed.

    Aligns two input strings by 'sliding' one along the other to find the alignment with
    the lowest hamming distance.
    """
    
    minscore = len(s) + len(t) + 1 # Starting "minimum" score 1 above maximum possible score

    # 'Slide' forward string s along string t
    for upad in range(0, len(t)+1):
        upper = '_' * upad + s + (len(t) - upad) * '_'
        lower = len(s) * '_' + t
        score = hamming(upper, lower) # Calculate hamming distance between current alignment
        if score < minscore: # Save best alignment so far if lower score is found
            best_upper = upper
            best_lower = lower
            minscore = score

    # Repeat above algorithm 'sliding' t backwards along s
    for lpad in range(0, len(s)+1):
        upper = len(t) * '_' + s
        lower = (len(s) - lpad) * '_' + t + '_' * lpad
        score = hamming(upper, lower)
        if score < minscore:
            best_upper = upper
            best_lower = lower
            minscore = score

    # Remove unnecessary trailing and leading _ characters from both strings
    zipped = list(zip(best_upper,best_lower))
    newin  = ''.join(i for i,o in zipped if i != '_' or o != '_')
    newout = ''.join(o for i,o in zipped if i != '_' or o != '_')
    return newin, newout


def levenshtein(s, t, inscost = 1.0, delcost = 1.0, substcost = 1.0):
    """
    Arguments:
        s,t -- input strings to align with levenshtein algorithm

        inscost, delcost, substcost
            -- (default values 1.0) costs to use respectively for insertion, deletion and
               substitution (in input string s)
    
    Returns:
        Newly aligned input s (str), newly aligned output t (str), cost required to make get
        from s to t (int)
    
    Recursive implementation of the levenshtein algorithm to find the least expensive way to
    get from s to t using given costs for insertion, deletion, and substitution.
    """
    @memolrec
    def lrec(spast, tpast, srem, trem, cost):
        # Base cases:
        #     If either s or t has been fully 'processed', the remaining distance is simply
        #     the cost of inserting/deleting remaining characters in the input string.
        if len(srem) == 0:
            return spast + len(trem) * '_', tpast + trem, '', '', cost + len(trem) * inscost
        if len(trem) == 0:
            return spast + srem, tpast + len(srem) * '_', '', '', cost + len(srem)

        addcost = 0
        if srem[0] != trem[0]: # Cost of 'substituting' a character with itself is 0
            addcost = substcost

        # Return the minimum of substituting, inserting, or deleting at the current character position
        return min((lrec(spast + srem[0], tpast + trem[0], srem[1:], trem[1:], cost + addcost),
                   lrec(spast + '_', tpast + trem[0], srem, trem[1:], cost + inscost),
                   lrec(spast + srem[0], tpast + '_', srem[1:], trem, cost + delcost)),
                   key = lambda x: x[4])

    answer = lrec('', '', s, t, 0) # Starting call to recursive function
    return answer[0],answer[1],answer[4] # Indices 2 and 3 of the returned tuple are empty strings


def memolrec(func):
    """Wrapper function/memoizer for recursive levenshtein implementation. Returns 'decorated' version
    of levenshtein."""
    cache = {} # Initialize empty memoization dictionary
    @wraps(func)
    def wrap(sp, tp, sr, tr, cost):
        if (sr,tr) not in cache: # Add new entry to cache dictionary if cost for sr and tr not previously calclated
            result = func(sp, tp, sr, tr, cost)
            cache[(sr,tr)] = (result[0][len(sp):], result[1][len(tp):], result[4] - cost)
        # Use previously calculated 'sub-values' to get total cost
        return sp + cache[(sr,tr)][0], tp + cache[(sr,tr)][1], '', '', cost + cache[(sr,tr)][2]
    return wrap


def alignprs(lemma, form):
    """
    Arguments:
        lemma -- string representing a 'root'/'basic' form of a word
        form  -- string representing derived form of lemma with added morphological features
    
    Returns:
        6 tuple of strings representing approximate breakdowns of lemma and form into prefix, suffix, and root

              p   r   s
              _________
        lemma 0 | 1 | 2
              ---------
        form  3 | 4 | 5

    Uses trailing and leading 'blank' characters in aligned lemma and form to approximately separate strings into
    prefix, root, and suffix substrings
    """

    al = levenshtein(lemma, form, substcost = 1.1) # Slight preference for insertion/deletion over substitution
    alemma, aform = al[0], al[1] # Only unpack aligned strings, not cost
    # leading spaces
    lspace = max(len(alemma) - len(alemma.lstrip('_')), len(aform) - len(aform.lstrip('_')))
    # trailing spaces
    tspace = max(len(alemma[::-1]) - len(alemma[::-1].lstrip('_')), len(aform[::-1]) - len(aform[::-1].lstrip('_')))
    return alemma[0:lspace], alemma[lspace:len(alemma)-tspace], alemma[len(alemma)-tspace:], aform[0:lspace], aform[lspace:len(alemma)-tspace], aform[len(alemma)-tspace:]


def prefix_suffix_rules_get(lemma, form):
    """
    Arguments:
        lemma -- string representing a 'root'/'basic' form of a word
        form  -- string representing derived form of lemma with added morphological features
    
    Returns:
        prules -- set of 2-tuples containing inputs and outputs for possible prefix rules used to
            turn lemma into form
        srules -- set of 2-tuples containing inputs and outputs for possible suffix rules used to
            turn lemma into form
    
    Aligns lemma and form using alignprs, and identifies all possible prefixing/suffixing rules that
    convert lemma to form. Assumes suffixing to be a slightly more complex/elaborate process than
    prefixing (can be applied to reverse strings for languages which prefer prefixing).
    """
    lp,lr,ls,fp,fr,fs = alignprs(lemma, form) # Get six parts, three for in three for out

    # Suffix rules
    ins  = lr + ls + ">"
    outs = fr + fs + ">"

    srules = set()
    for i in range(min(len(ins), len(outs))):
        srules.add((ins[i:], outs[i:])) # Each possible substring pair is added as a suffixing rule
    srules = {(x[0].replace('_',''), x[1].replace('_','')) for x in srules} # Remove _ alignment characters

    # Prefix rules
    prules = set()
    if len(lp) >= 0 or len(fp) >= 0: # Assumes simple prefixing, does not attempt to loop over prefix substrings
        inp = "<" + lp
        outp = "<" + fp
        for i in range(0,len(fr)):
            prules.add((inp + fr[:i],outp + fr[:i]))
            prules = {(x[0].replace('_',''), x[1].replace('_','')) for x in prules}

    return prules, srules


<<<<<<< HEAD
def apply_best_rule(lemma, msd, allprules, allsrules, debug=False):
    """Applies the longest-matching suffix-changing rule given an input
=======
def apply_best_rule(lemma, msd, allprules, allsrules):
    """
    Arguments:
        lemma -- 'root' or 'base' form of word to transform
        msd   -- unimorph string representing desired features in derived form of lemma
        allprules -- dictionary mapping all msds to possible prefixing rules found in the language
        allsrules -- dictionary mapping all msds to possible suffixing rules found in the language

    Applies the longest-matching suffix-changing rule given an input
>>>>>>> bc4eeeac
    form and the MSD. Length ties in suffix rules are broken by frequency.
    For prefix-changing rules, only the most frequent rule is chosen.
    """

<<<<<<< HEAD
    if debug: print("Lemma: %s\nFeatures: %s" % (lemma, msd))

    bestrulelen = 0
=======
>>>>>>> bc4eeeac
    base = "<" + lemma + ">"
    if msd not in allprules and msd not in allsrules:
        return lemma # Haven't seen this inflection, so bail out

    if msd in allsrules:
        # One applicable rule is a 3-tuple containing the input, output, and frequency
        applicablerules = [(x[0],x[1],y) for x,y in allsrules[msd].items() if x[0] in base]
        if applicablerules: # If there are applicable rules, find the best one
            bestrule = max(applicablerules, key = lambda x: (len(x[0]), x[2], len(x[1])))
<<<<<<< HEAD
            if debug: print("\nApplicable suffix rules:\n%s\nUsing: %s" % (applicablerules, bestrule))
            base = base.replace(bestrule[0], bestrule[1])
=======
            base = base.replace(bestrule[0], bestrule[1]) # Apply best rule to base form
>>>>>>> bc4eeeac

    # Use above method to apply relevant prefixing rule to base form
    if msd in allprules:
        applicablerules = [(x[0],x[1],y) for x,y in allprules[msd].items() if x[0] in base]
        if applicablerules:
            bestrule = max(applicablerules, key = lambda x: (x[2]))
            if debug: print("\nApplicable prefix rules:\n%s\nUsing: %s" % (applicablerules, bestrule))
            base = base.replace(bestrule[0], bestrule[1])

<<<<<<< HEAD

=======
    # Remove extra characters
>>>>>>> bc4eeeac
    base = base.replace('<', '')
    base = base.replace('>', '')
    return base


def numleadingsyms(s, symbol):
    """Get number of leading symbol characters in s"""
    return len(s) - len(s.lstrip(symbol))


def numtrailingsyms(s, symbol):
    """Get number of trailing symbol characters in s"""
    return len(s) - len(s.rstrip(symbol))

###############################################################################


def main(argv):
<<<<<<< HEAD
    options, remainder = getopt.gnu_getopt(argv[1:], 'odthp:', ['output','debug','test','help','path='])
    DEBUG, TEST, OUTPUT, HELP, path = False,False,False, False, './Data/'
=======
    # Had to add in 'test' option, seems like they forgot even though they included the structure for it
    options, remainder = getopt.gnu_getopt(argv[1:], 'othp:', ['output','test','help','path='])
    TEST, OUTPUT, HELP, path = False,False, False, './Data/'
>>>>>>> bc4eeeac
    for opt, arg in options:
        if opt in ('-o', '--output'):
            OUTPUT = True
        if opt in ('-d', '--debug'):
            DEBUG = True
        if opt in ('-t', '--test'):
            TEST = True
        if opt in ('-h', '--help'):
            HELP = True
        if opt in ('-p', '--path'):
            path = arg

    if HELP:
            print("\n*** Baseline for the SIGMORPHON 2020 shared task ***\n")
            print("By default, the program runs all languages only evaluating accuracy.")
            print("To create output files, use -o")
            print("The training and dev-data are assumed to live in ./part1/development_languages/")
            print("Options:")
            print(" -o         create output files with guesses (and don't just evaluate)")
            print(" -t         evaluate on test instead of dev")
            print(" -p [path]  data files path. Default is ../data/")
            quit()

    totalavg, numlang = 0.0, 0
    for lang in [os.path.splitext(d)[0] for d in os.listdir(path) if '.trn' in d]:
        allprules, allsrules = {}, {}
        if not os.path.isfile(path + lang +  ".trn"):
            continue
        lines = [line.strip() for line in open(path + lang + ".trn", "r", encoding='utf8') if line != '\n']

        # First, test if language is predominantly suffixing or prefixing
        # If prefixing, work with reversed strings
        prefbias, suffbias = 0,0
        for l in lines:
            lemma, _, form = l.split(u'\t')
            aligned = halign(lemma, form)
            if ' ' not in aligned[0] and ' ' not in aligned[1] and '-' not in aligned[0] and '-' not in aligned[1]:
                prefbias += numleadingsyms(aligned[0],'_') + numleadingsyms(aligned[1],'_')
                suffbias += numtrailingsyms(aligned[0],'_') + numtrailingsyms(aligned[1],'_')
        for l in lines: # Read in lines and extract transformation rules from pairs
            lemma, msd, form = l.split(u'\t')
            if prefbias > suffbias:
                lemma = lemma[::-1]
                form = form[::-1]
            prules, srules = prefix_suffix_rules_get(lemma, form)

            if msd not in allprules and len(prules) > 0:
                allprules[msd] = {}
            if msd not in allsrules and len(srules) > 0:
                allsrules[msd] = {}

            for r in prules:
                if (r[0],r[1]) in allprules[msd]:
                    allprules[msd][(r[0],r[1])] = allprules[msd][(r[0],r[1])] + 1
                else:
                    allprules[msd][(r[0],r[1])] = 1

            for r in srules:
                if (r[0],r[1]) in allsrules[msd]:
                    allsrules[msd][(r[0],r[1])] = allsrules[msd][(r[0],r[1])] + 1
                else:
                    allsrules[msd][(r[0],r[1])] = 1

        # Run eval on dev
        devlines = [line.strip() for line in open(path + lang + ".dev", "r", encoding='utf8') if line != '\n']
        if TEST:
            devlines = [line.strip() for line in open(path + lang + ".tst", "r", encoding='utf8') if line != '\n']
        if DEBUG:
            devlines = [line.strip() for line in open(path + lang + ".dbg", "r", encoding='utf8') if line != '\n']
        numcorrect = 0
        numguesses = 0
        if OUTPUT:
            outfile = open(path + lang + ".out", "w", encoding='utf8')
        for l in devlines:
            lemma, msd, correct = l.split(u'\t')
#                    lemma, msd, = l.split(u'\t')
            if prefbias > suffbias:
                lemma = lemma[::-1]
            outform = apply_best_rule(lemma, msd, allprules, allsrules, DEBUG)
            if prefbias > suffbias:
                outform = outform[::-1]
                lemma = lemma[::-1]
            if outform == correct:
                numcorrect += 1
            numguesses += 1
            if OUTPUT:
                outfile.write(lemma + "\t" + msd + "\t" + outform + "\n")

        if OUTPUT:
            outfile.close()

        numlang += 1
        totalavg += numcorrect/float(numguesses)

        print(lang + ": " + str(str(numcorrect/float(numguesses)))[0:7])

    print("Average accuracy", totalavg/float(numlang))


if __name__ == "__main__":
    main(sys.argv)<|MERGE_RESOLUTION|>--- conflicted
+++ resolved
@@ -186,12 +186,7 @@
 
     return prules, srules
 
-
-<<<<<<< HEAD
 def apply_best_rule(lemma, msd, allprules, allsrules, debug=False):
-    """Applies the longest-matching suffix-changing rule given an input
-=======
-def apply_best_rule(lemma, msd, allprules, allsrules):
     """
     Arguments:
         lemma -- 'root' or 'base' form of word to transform
@@ -200,17 +195,13 @@
         allsrules -- dictionary mapping all msds to possible suffixing rules found in the language
 
     Applies the longest-matching suffix-changing rule given an input
->>>>>>> bc4eeeac
     form and the MSD. Length ties in suffix rules are broken by frequency.
     For prefix-changing rules, only the most frequent rule is chosen.
     """
 
-<<<<<<< HEAD
     if debug: print("Lemma: %s\nFeatures: %s" % (lemma, msd))
 
     bestrulelen = 0
-=======
->>>>>>> bc4eeeac
     base = "<" + lemma + ">"
     if msd not in allprules and msd not in allsrules:
         return lemma # Haven't seen this inflection, so bail out
@@ -220,12 +211,8 @@
         applicablerules = [(x[0],x[1],y) for x,y in allsrules[msd].items() if x[0] in base]
         if applicablerules: # If there are applicable rules, find the best one
             bestrule = max(applicablerules, key = lambda x: (len(x[0]), x[2], len(x[1])))
-<<<<<<< HEAD
             if debug: print("\nApplicable suffix rules:\n%s\nUsing: %s" % (applicablerules, bestrule))
-            base = base.replace(bestrule[0], bestrule[1])
-=======
             base = base.replace(bestrule[0], bestrule[1]) # Apply best rule to base form
->>>>>>> bc4eeeac
 
     # Use above method to apply relevant prefixing rule to base form
     if msd in allprules:
@@ -235,11 +222,7 @@
             if debug: print("\nApplicable prefix rules:\n%s\nUsing: %s" % (applicablerules, bestrule))
             base = base.replace(bestrule[0], bestrule[1])
 
-<<<<<<< HEAD
-
-=======
     # Remove extra characters
->>>>>>> bc4eeeac
     base = base.replace('<', '')
     base = base.replace('>', '')
     return base
@@ -258,14 +241,8 @@
 
 
 def main(argv):
-<<<<<<< HEAD
     options, remainder = getopt.gnu_getopt(argv[1:], 'odthp:', ['output','debug','test','help','path='])
     DEBUG, TEST, OUTPUT, HELP, path = False,False,False, False, './Data/'
-=======
-    # Had to add in 'test' option, seems like they forgot even though they included the structure for it
-    options, remainder = getopt.gnu_getopt(argv[1:], 'othp:', ['output','test','help','path='])
-    TEST, OUTPUT, HELP, path = False,False, False, './Data/'
->>>>>>> bc4eeeac
     for opt, arg in options:
         if opt in ('-o', '--output'):
             OUTPUT = True
